--- conflicted
+++ resolved
@@ -2,7 +2,9 @@
 import { TaxjarTypes } from './types';
 
 const proxyError = (result): Error => {
-  const proxiedError = new (<any>Error)();
+  const proxiedError = new (<any>Error)(
+    `TaxJar: ${result.error.error} - ${result.error.detail}`
+  );
   proxiedError.error = result.error.error;
   proxiedError.detail = result.error.detail;
   proxiedError.status = result.statusCode;
@@ -19,42 +21,10 @@
     json: true
   });
 
-<<<<<<< HEAD
-  api(params: TaxjarTypes.RequestParams) {
-    let self = this;
-
-    return new Promise((resolve, reject) => {
-      let options = Object.assign({
-        uri: self.client.getApiConfig('apiUrl') + params.url,
-        body: params.data,
-        qs: params.query,
-        json: true
-      }, params);
-
-      options.headers = self.client.getApiConfig('headers') || {};
-      options.headers['Authorization'] = 'Bearer ' + self.client.getApiConfig('apiKey');
-      options.headers['Content-Type'] = 'application/json';
-
-      RequestPromise(options.uri, options).then(result => {
-        resolve(result);
-      }).catch(result => {
-        let proxiedError = new (<any>Error)(
-          `TaxJar: ${result.error.error} - ${result.error.detail}`
-        );
-        proxiedError.error = result.error.error;
-        proxiedError.detail = result.error.detail;
-        proxiedError.status = result.statusCode;
-        reject(proxiedError);
-      });
-    });
-  }
-}
-=======
   return {
     get: options => request.get(options.url, {qs: options.params}).catch(proxyError),
     post: options => request.post(options.url, {body: options.params}).catch(proxyError),
     put: options => request.put(options.url, {body: options.params}).catch(proxyError),
     delete: options => request.delete(options.url, {qs: options.params}).catch(proxyError)
   };
-};
->>>>>>> 1ad12ca8
+};