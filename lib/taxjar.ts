--- conflicted
+++ resolved
@@ -128,17 +128,9 @@
     });
   }
 
-<<<<<<< HEAD
-  listCustomers(params?: object): Promise<any> {
+  listCustomers(): Promise<any> {
     return this.request.get({
-      url: 'customers',
-      params
-=======
-  listCustomers(): Promise<any> {
-    return this.request.api({
-      method: 'GET',
       url: 'customers'
->>>>>>> d9c9e499
     });
   }
 
