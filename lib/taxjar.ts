--- conflicted
+++ resolved
@@ -69,17 +69,10 @@
     });
   }
 
-<<<<<<< HEAD
   showOrder(transactionId: string, params?: TaxjarTypes.TransactionShowParams): Promise<any> {
-    return this.request.api({
-      method: 'GET',
+    return this.request.get({
       url: 'transactions/orders/' + transactionId,
-      query: params
-=======
-  showOrder(transactionId: string): Promise<any> {
-    return this.request.get({
-      url: 'transactions/orders/' + transactionId
->>>>>>> 1ad12ca8
+      params
     });
   }
 
@@ -97,17 +90,10 @@
     });
   }
 
-<<<<<<< HEAD
   deleteOrder(transactionId: string, params?: TaxjarTypes.TransactionDeleteParams): Promise<any> {
-    return this.request.api({
-      method: 'DELETE',
+    return this.request.delete({
       url: 'transactions/orders/' + transactionId,
-      query: params
-=======
-  deleteOrder(transactionId: string): Promise<any> {
-    return this.request.delete({
-      url: 'transactions/orders/' + transactionId
->>>>>>> 1ad12ca8
+      params
     });
   }
 
@@ -118,17 +104,10 @@
     });
   }
 
-<<<<<<< HEAD
   showRefund(transactionId: string, params?: TaxjarTypes.TransactionShowParams): Promise<any> {
-    return this.request.api({
-      method: 'GET',
+    return this.request.get({
       url: 'transactions/refunds/' + transactionId,
-      query: params
-=======
-  showRefund(transactionId: string): Promise<any> {
-    return this.request.get({
-      url: 'transactions/refunds/' + transactionId
->>>>>>> 1ad12ca8
+      params
     });
   }
 
@@ -146,17 +125,10 @@
     });
   }
 
-<<<<<<< HEAD
   deleteRefund(transactionId: string, params?: TaxjarTypes.TransactionDeleteParams): Promise<any> {
-    return this.request.api({
-      method: 'DELETE',
+    return this.request.delete({
       url: 'transactions/refunds/' + transactionId,
-      query: params
-=======
-  deleteRefund(transactionId: string): Promise<any> {
-    return this.request.delete({
-      url: 'transactions/refunds/' + transactionId
->>>>>>> 1ad12ca8
+      params
     });
   }
 
