--- conflicted
+++ resolved
@@ -51,18 +51,9 @@
     it('rejects promise on API error', () => {
       const errorMocks = require('./mocks/errors');
 
-<<<<<<< HEAD
-      taxjarClient.categories().catch(err => {
-        assert.equal(err instanceof Error, true);
-        assert.equal(err.message, `TaxJar: ${err.error} - ${err.detail}`);
-        assert.equal(err.error, 'Unauthorized');
-        assert.equal(err.detail, "Not authorized for route 'GET /v2/categories'");
-        assert.equal(err.status, 401);
-=======
       return taxjarClient.categories().catch(err => {
         assert.instanceOf(err, Error);
         assert.sameProps(err, errorMocks.CATEGORY_ERROR_RES);
->>>>>>> d9c9e499
       });
     });
 
