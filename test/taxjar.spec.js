--- conflicted
+++ resolved
@@ -173,36 +173,15 @@
 
   describe('transactions', () => {
 
-<<<<<<< HEAD
-    it('lists order transactions', (done) => {
-      taxjarClient.listOrders({
-        'from_transaction_date': '2015/05/01',
-        'to_transaction_date': '2015/05/31',
-        'provider': 'api'
-      }).then(res => {
-        assert.deepEqual(res, orderMock.LIST_ORDER_RES);
-        done();
-      });
-    });
-
-    if (process.env.TAXJAR_API_URL) {
-      it('listOrders returns successful response in sandbox', (done) => {
-        taxjarClient.setApiConfig('apiUrl', process.env.TAXJAR_API_URL);
-        taxjarClient.listOrders({
-          'from_transaction_date': '2015/05/01',
-          'to_transaction_date': '2015/05/31',
-          'provider': 'api'
-        }).then(res => {
-=======
     const listOrders = () => taxjarClient.listOrders({
       'from_transaction_date': '2015/05/01',
-      'to_transaction_date': '2015/05/31'
+      'to_transaction_date': '2015/05/31',
+      'provider': 'api'
     });
 
     if (isLiveTestRun) {
       it('listOrders returns successful response in sandbox', () => (
         listOrders().then(res => {
->>>>>>> d9c9e499
           assert.isOk(res.orders);
         })
       ));
@@ -214,92 +193,24 @@
       ));
     }
 
-<<<<<<< HEAD
-    it('shows an order transaction', (done) => {
-      taxjarClient.showOrder('123', {provider: 'api'}).then(res => {
-        assert.deepEqual(res, orderMock.SHOW_ORDER_RES);
-        done();
-      });
-    });
-
-    if (process.env.TAXJAR_API_URL) {
-      it('showOrder returns successful response in sandbox', (done) => {
-        taxjarClient.setApiConfig('apiUrl', process.env.TAXJAR_API_URL);
+    if (isLiveTestRun) {
+      it('showOrder returns successful response in sandbox', () => (
         taxjarClient.showOrder('123', {provider: 'api'}).then(res => {
-=======
-    if (isLiveTestRun) {
-      it('showOrder returns successful response in sandbox', () => (
-        taxjarClient.showOrder('123').then(res => {
->>>>>>> d9c9e499
           assert.isOk(res.order);
         })
       ));
     } else {
       it('shows an order transaction', () => (
-        taxjarClient.showOrder('123').then(res => {
+        taxjarClient.showOrder('123', {provider: 'api'}).then(res => {
           assert.deepEqual(res, orderMock.SHOW_ORDER_RES);
         })
       ));
     }
 
-<<<<<<< HEAD
-    it('creates an order transaction', (done) => {
-      taxjarClient.createOrder({
-        'transaction_id': '123',
-        'transaction_date': '2015/05/14',
-        'provider': 'api',
-        'to_country': 'US',
-        'to_zip': '90002',
-        'to_state': 'CA',
-        'to_city': 'Los Angeles',
-        'to_street': '123 Palm Grove Ln',
-        'amount': 16.5,
-        'shipping': 1.5,
-        'sales_tax': 0.95,
-        'line_items': [
-          {
-            'quantity': 1,
-            'product_identifier': '12-34243-9',
-            'description': 'Fuzzy Widget',
-            'unit_price': 15.0,
-            'sales_tax': 0.95
-          }
-        ]
-      }).then(res => {
-        assert.deepEqual(res, orderMock.CREATE_ORDER_RES);
-        done();
-      });
-    });
-
-    if (process.env.TAXJAR_API_URL) {
-      it('createOrder returns successful response in sandbox', (done) => {
-        taxjarClient.setApiConfig('apiUrl', process.env.TAXJAR_API_URL);
-        taxjarClient.createOrder({
-          'transaction_id': '123',
-          'transaction_date': '2015/05/14',
-          'provider': 'api',
-          'to_country': 'US',
-          'to_zip': '90002',
-          'to_state': 'CA',
-          'to_city': 'Los Angeles',
-          'to_street': '123 Palm Grove Ln',
-          'amount': 16.5,
-          'shipping': 1.5,
-          'sales_tax': 0.95,
-          'line_items': [
-            {
-              'quantity': 1,
-              'product_identifier': '12-34243-9',
-              'description': 'Fuzzy Widget',
-              'unit_price': 15.0,
-              'sales_tax': 0.95
-            }
-          ]
-        }).then(res => {
-=======
     const createOrder = () => taxjarClient.createOrder({
       'transaction_id': '123',
       'transaction_date': '2015/05/14',
+      'provider': 'api',
       'to_country': 'US',
       'to_zip': '90002',
       'to_state': 'CA',
@@ -322,7 +233,6 @@
     if (isLiveTestRun) {
       it('createOrder returns successful response in sandbox', () => (
         createOrder().then(res => {
->>>>>>> d9c9e499
           assert.isOk(res.order);
         })
       ));
@@ -364,64 +274,29 @@
       ));
     }
 
-<<<<<<< HEAD
-    it('deletes an order transaction', (done) => {
-      taxjarClient.deleteOrder('123', {provider: 'api'}).then(res => {
-        assert.deepEqual(res, orderMock.DELETE_ORDER_RES);
-        done();
-      });
-    });
-
-    if (process.env.TAXJAR_API_URL) {
-      it('deleteOrder returns successful response in sandbox', (done) => {
-        taxjarClient.setApiConfig('apiUrl', process.env.TAXJAR_API_URL);
+    if (isLiveTestRun) {
+      it('deleteOrder returns successful response in sandbox', () => (
         taxjarClient.deleteOrder('123', {provider: 'api'}).then(res => {
-=======
-    if (isLiveTestRun) {
-      it('deleteOrder returns successful response in sandbox', () => (
-        taxjarClient.deleteOrder('123').then(res => {
->>>>>>> d9c9e499
           assert.isOk(res.order);
         })
       ));
     } else {
       it('deletes an order transaction', () => (
-        taxjarClient.deleteOrder('123').then(res => {
+        taxjarClient.deleteOrder('123', {provider: 'api'}).then(res => {
           assert.deepEqual(res, orderMock.DELETE_ORDER_RES);
         })
       ));
     }
 
-<<<<<<< HEAD
-    it('lists refund transactions', (done) => {
-      taxjarClient.listRefunds({
-        'from_transaction_date': '2015/05/01',
-        'to_transaction_date': '2015/05/31',
-        'provider': 'api'
-      }).then(res => {
-        assert.deepEqual(res, refundMock.LIST_REFUND_RES);
-        done();
-      });
-    });
-
-    if (process.env.TAXJAR_API_URL) {
-      it('listRefunds returns successful response in sandbox', (done) => {
-        taxjarClient.setApiConfig('apiUrl', process.env.TAXJAR_API_URL);
-        taxjarClient.listRefunds({
-          'from_transaction_date': '2015/05/01',
-          'to_transaction_date': '2015/05/31',
-          'provider': 'api'
-        }).then(res => {
-=======
     const listRefunds = () => taxjarClient.listRefunds({
       'from_transaction_date': '2015/05/01',
-      'to_transaction_date': '2015/05/31'
+      'to_transaction_date': '2015/05/31',
+      'provider': 'api'
     });
 
     if (isLiveTestRun) {
       it('listRefunds returns successful response in sandbox', () => (
         listRefunds().then(res => {
->>>>>>> d9c9e499
           assert.isOk(res.refunds);
         })
       ));
@@ -433,95 +308,25 @@
       ));
     }
 
-<<<<<<< HEAD
-    it('shows a refund transaction', (done) => {
-      taxjarClient.showRefund('321', {provider: 'api'}).then(res => {
-        assert.deepEqual(res, refundMock.SHOW_REFUND_RES);
-        done();
-      });
-    });
-
-    if (process.env.TAXJAR_API_URL) {
-      it('showRefund returns successful response in sandbox', (done) => {
-        taxjarClient.setApiConfig('apiUrl', process.env.TAXJAR_API_URL);
+    if (isLiveTestRun) {
+      it('showRefund returns successful response in sandbox', () => (
         taxjarClient.showRefund('321', {provider: 'api'}).then(res => {
-=======
-    if (isLiveTestRun) {
-      it('showRefund returns successful response in sandbox', () => (
-        taxjarClient.showRefund('321').then(res => {
->>>>>>> d9c9e499
           assert.isOk(res.refund);
         })
       ));
     } else {
       it('shows a refund transaction', () => (
-        taxjarClient.showRefund('321').then(res => {
+        taxjarClient.showRefund('321', {provider: 'api'}).then(res => {
           assert.deepEqual(res, refundMock.SHOW_REFUND_RES);
         })
       ));
     }
 
-<<<<<<< HEAD
-    it('creates a refund transaction', (done) => {
-      taxjarClient.createRefund({
-        'transaction_id': '123',
-        'transaction_date': '2015/05/14',
-        'transaction_reference_id': '123',
-        'provider': 'api',
-        'to_country': 'US',
-        'to_zip': '90002',
-        'to_state': 'CA',
-        'to_city': 'Los Angeles',
-        'to_street': '123 Palm Grove Ln',
-        'amount': 16.5,
-        'shipping': 1.5,
-        'sales_tax': 0.95,
-        'line_items': [
-          {
-            'quantity': 1,
-            'product_identifier': '12-34243-9',
-            'description': 'Fuzzy Widget',
-            'unit_price': 15.0,
-            'sales_tax': 0.95
-          }
-        ]
-      }).then(res => {
-        assert.deepEqual(res, refundMock.CREATE_REFUND_RES);
-        done();
-      });
-    });
-
-    if (process.env.TAXJAR_API_URL) {
-      it('createRefund returns successful response in sandbox', (done) => {
-        taxjarClient.setApiConfig('apiUrl', process.env.TAXJAR_API_URL);
-        taxjarClient.createRefund({
-          'transaction_id': '123',
-          'transaction_date': '2015/05/14',
-          'transaction_reference_id': '123',
-          'provider': 'api',
-          'to_country': 'US',
-          'to_zip': '90002',
-          'to_state': 'CA',
-          'to_city': 'Los Angeles',
-          'to_street': '123 Palm Grove Ln',
-          'amount': 16.5,
-          'shipping': 1.5,
-          'sales_tax': 0.95,
-          'line_items': [
-            {
-              'quantity': 1,
-              'product_identifier': '12-34243-9',
-              'description': 'Fuzzy Widget',
-              'unit_price': 15.0,
-              'sales_tax': 0.95
-            }
-          ]
-        }).then(res => {
-=======
     const createRefund = () => taxjarClient.createRefund({
       'transaction_id': '123',
       'transaction_date': '2015/05/14',
       'transaction_reference_id': '123',
+      'provider': 'api',
       'to_country': 'US',
       'to_zip': '90002',
       'to_state': 'CA',
@@ -544,7 +349,6 @@
     if (isLiveTestRun) {
       it('createRefund returns successful response in sandbox', () => (
         createRefund().then(res => {
->>>>>>> d9c9e499
           assert.isOk(res.refund);
         })
       ));
@@ -585,29 +389,15 @@
       ));
     }
 
-<<<<<<< HEAD
-    it('deletes a refund transaction', (done) => {
-      taxjarClient.deleteRefund('321', {provider: 'api'}).then(res => {
-        assert.deepEqual(res, refundMock.DELETE_REFUND_RES);
-        done();
-      });
-    });
-
-    if (process.env.TAXJAR_API_URL) {
-      it('deleteRefund returns successful response in sandbox', (done) => {
-        taxjarClient.setApiConfig('apiUrl', process.env.TAXJAR_API_URL);
+    if (isLiveTestRun) {
+      it('deleteRefund returns successful response in sandbox', () => (
         taxjarClient.deleteRefund('321', {provider: 'api'}).then(res => {
-=======
-    if (isLiveTestRun) {
-      it('deleteRefund returns successful response in sandbox', () => (
-        taxjarClient.deleteRefund('321').then(res => {
->>>>>>> d9c9e499
           assert.isOk(res.refund);
         })
       ));
     } else {
       it('deletes a refund transaction', () => (
-        taxjarClient.deleteRefund('321').then(res => {
+        taxjarClient.deleteRefund('321', {provider: 'api'}).then(res => {
           assert.deepEqual(res, refundMock.DELETE_REFUND_RES);
         })
       ));
