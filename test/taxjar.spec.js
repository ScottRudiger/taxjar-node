--- conflicted
+++ resolved
@@ -144,39 +144,6 @@
 
   describe('taxes', () => {
 
-<<<<<<< HEAD
-    it('calculates sales tax for an order', (done) => {
-      taxjarClient.taxForOrder({
-        'from_country': 'US',
-        'from_zip': '07001',
-        'from_state': 'NJ',
-        'to_country': 'US',
-        'to_zip': '07446',
-        'to_state': 'NJ',
-        'amount': 16.50,
-        'shipping': 1.5,
-        'exemption_type': 'non_exempt'
-      }).then(res => {
-        assert.deepEqual(res, taxMock.TAX_RES);
-        done();
-      });
-    });
-
-    if (process.env.TAXJAR_API_URL) {
-      it('returns successful response in sandbox', (done) => {
-        taxjarClient.setApiConfig('apiUrl', process.env.TAXJAR_API_URL);
-        taxjarClient.taxForOrder({
-          'from_country': 'US',
-          'from_zip': '07001',
-          'from_state': 'NJ',
-          'to_country': 'US',
-          'to_zip': '07446',
-          'to_state': 'NJ',
-          'amount': 16.50,
-          'shipping': 1.5,
-          'exemption_type': 'non_exempt'
-        }).then(res => {
-=======
     const taxForOrder = () => taxjarClient.taxForOrder({
       'from_country': 'US',
       'from_zip': '07001',
@@ -185,13 +152,13 @@
       'to_zip': '07446',
       'to_state': 'NJ',
       'amount': 16.50,
-      'shipping': 1.5
+      'shipping': 1.5,
+      'exemption_type': 'non_exempt'
     });
 
     if (isLiveTestRun) {
       it('returns successful response in sandbox', () => (
         taxForOrder().then(res => {
->>>>>>> d9c9e499
           assert.isOk(res.tax);
         })
       ));
@@ -240,61 +207,6 @@
       ));
     }
 
-<<<<<<< HEAD
-    it('creates an order transaction', (done) => {
-      taxjarClient.createOrder({
-        'transaction_id': '123',
-        'transaction_date': '2015/05/14',
-        'to_country': 'US',
-        'to_zip': '90002',
-        'to_state': 'CA',
-        'to_city': 'Los Angeles',
-        'to_street': '123 Palm Grove Ln',
-        'amount': 16.5,
-        'shipping': 1.5,
-        'sales_tax': 0.95,
-        'exemption_type': 'non_exempt',
-        'line_items': [
-          {
-            'quantity': 1,
-            'product_identifier': '12-34243-9',
-            'description': 'Fuzzy Widget',
-            'unit_price': 15.0,
-            'sales_tax': 0.95
-          }
-        ]
-      }).then(res => {
-        assert.deepEqual(res, orderMock.CREATE_ORDER_RES);
-        done();
-      });
-    });
-
-    if (process.env.TAXJAR_API_URL) {
-      it('createOrder returns successful response in sandbox', (done) => {
-        taxjarClient.setApiConfig('apiUrl', process.env.TAXJAR_API_URL);
-        taxjarClient.createOrder({
-          'transaction_id': '123',
-          'transaction_date': '2015/05/14',
-          'to_country': 'US',
-          'to_zip': '90002',
-          'to_state': 'CA',
-          'to_city': 'Los Angeles',
-          'to_street': '123 Palm Grove Ln',
-          'amount': 16.5,
-          'shipping': 1.5,
-          'sales_tax': 0.95,
-          'exemption_type': 'non_exempt',
-          'line_items': [
-            {
-              'quantity': 1,
-              'product_identifier': '12-34243-9',
-              'description': 'Fuzzy Widget',
-              'unit_price': 15.0,
-              'sales_tax': 0.95
-            }
-          ]
-        }).then(res => {
-=======
     const createOrder = () => taxjarClient.createOrder({
       'transaction_id': '123',
       'transaction_date': '2015/05/14',
@@ -306,6 +218,7 @@
       'amount': 16.5,
       'shipping': 1.5,
       'sales_tax': 0.95,
+      'exemption_type': 'non_exempt',
       'line_items': [
         {
           'quantity': 1,
@@ -320,7 +233,6 @@
     if (isLiveTestRun) {
       it('createOrder returns successful response in sandbox', () => (
         createOrder().then(res => {
->>>>>>> d9c9e499
           assert.isOk(res.order);
         })
       ));
@@ -332,53 +244,11 @@
       ));
     }
 
-<<<<<<< HEAD
-    it('updates an order transaction', (done) => {
-      taxjarClient.updateOrder({
-        'transaction_id': '123',
-        'amount': 16.5,
-        'shipping': 1.5,
-        'exemption_type': 'non_exempt',
-        'line_items': [
-          {
-            'quantity': 1,
-            'product_identifier': '12-34243-0',
-            'description': 'Heavy Widget',
-            'unit_price': 15.0,
-            'discount': 0.0,
-            'sales_tax': 0.95
-          }
-        ]
-      }).then(res => {
-        assert.deepEqual(res, orderMock.UPDATE_ORDER_RES);
-        done();
-      });
-    });
-
-    if (process.env.TAXJAR_API_URL) {
-      it('updateOrder returns successful response in sandbox', (done) => {
-        taxjarClient.setApiConfig('apiUrl', process.env.TAXJAR_API_URL);
-        taxjarClient.updateOrder({
-          'transaction_id': '123',
-          'amount': 16.5,
-          'shipping': 1.5,
-          'exemption_type': 'non_exempt',
-          'line_items': [
-            {
-              'quantity': 1,
-              'product_identifier': '12-34243-0',
-              'description': 'Heavy Widget',
-              'unit_price': 15.0,
-              'discount': 0.0,
-              'sales_tax': 0.95
-            }
-          ]
-        }).then(res => {
-=======
     const updateOrder = () => taxjarClient.updateOrder({
       'transaction_id': '123',
       'amount': 16.5,
       'shipping': 1.5,
+      'exemption_type': 'non_exempt',
       'line_items': [
         {
           'quantity': 1,
@@ -394,7 +264,6 @@
     if (isLiveTestRun) {
       it('updateOrder returns successful response in sandbox', () => (
         updateOrder().then(res => {
->>>>>>> d9c9e499
           assert.isOk(res.order);
         })
       ));
@@ -453,63 +322,6 @@
       ));
     }
 
-<<<<<<< HEAD
-    it('creates a refund transaction', (done) => {
-      taxjarClient.createRefund({
-        'transaction_id': '123',
-        'transaction_date': '2015/05/14',
-        'transaction_reference_id': '123',
-        'to_country': 'US',
-        'to_zip': '90002',
-        'to_state': 'CA',
-        'to_city': 'Los Angeles',
-        'to_street': '123 Palm Grove Ln',
-        'amount': 16.5,
-        'shipping': 1.5,
-        'sales_tax': 0.95,
-        'exemption_type': 'non_exempt',
-        'line_items': [
-          {
-            'quantity': 1,
-            'product_identifier': '12-34243-9',
-            'description': 'Fuzzy Widget',
-            'unit_price': 15.0,
-            'sales_tax': 0.95
-          }
-        ]
-      }).then(res => {
-        assert.deepEqual(res, refundMock.CREATE_REFUND_RES);
-        done();
-      });
-    });
-
-    if (process.env.TAXJAR_API_URL) {
-      it('createRefund returns successful response in sandbox', (done) => {
-        taxjarClient.setApiConfig('apiUrl', process.env.TAXJAR_API_URL);
-        taxjarClient.createRefund({
-          'transaction_id': '123',
-          'transaction_date': '2015/05/14',
-          'transaction_reference_id': '123',
-          'to_country': 'US',
-          'to_zip': '90002',
-          'to_state': 'CA',
-          'to_city': 'Los Angeles',
-          'to_street': '123 Palm Grove Ln',
-          'amount': 16.5,
-          'shipping': 1.5,
-          'sales_tax': 0.95,
-          'exemption_type': 'non_exempt',
-          'line_items': [
-            {
-              'quantity': 1,
-              'product_identifier': '12-34243-9',
-              'description': 'Fuzzy Widget',
-              'unit_price': 15.0,
-              'sales_tax': 0.95
-            }
-          ]
-        }).then(res => {
-=======
     const createRefund = () => taxjarClient.createRefund({
       'transaction_id': '123',
       'transaction_date': '2015/05/14',
@@ -522,6 +334,7 @@
       'amount': 16.5,
       'shipping': 1.5,
       'sales_tax': 0.95,
+      'exemption_type': 'non_exempt',
       'line_items': [
         {
           'quantity': 1,
@@ -536,7 +349,6 @@
     if (isLiveTestRun) {
       it('createRefund returns successful response in sandbox', () => (
         createRefund().then(res => {
->>>>>>> d9c9e499
           assert.isOk(res.refund);
         })
       ));
@@ -548,51 +360,11 @@
       ));
     }
 
-<<<<<<< HEAD
-    it('updates a refund transaction', (done) => {
-      taxjarClient.updateRefund({
-        'transaction_id': '321',
-        'amount': 17,
-        'shipping': 2.0,
-        'exemption_type': 'non_exempt',
-        'line_items': [
-          {
-            'quantity': 1,
-            'product_identifier': '12-34243-0',
-            'description': 'Heavy Widget',
-            'unit_price': 15.0,
-            'sales_tax': 0.95
-          }
-        ]
-      }).then(res => {
-        assert.deepEqual(res, refundMock.UPDATE_REFUND_RES);
-        done();
-      });
-    });
-
-    if (process.env.TAXJAR_API_URL) {
-      it('updateRefund returns successful response in sandbox', (done) => {
-        taxjarClient.setApiConfig('apiUrl', process.env.TAXJAR_API_URL);
-        taxjarClient.updateRefund({
-          'transaction_id': '321',
-          'amount': 17,
-          'shipping': 2.0,
-          'exemption_type': 'non_exempt',
-          'line_items': [
-            {
-              'quantity': 1,
-              'product_identifier': '12-34243-0',
-              'description': 'Heavy Widget',
-              'unit_price': 15.0,
-              'sales_tax': 0.95
-            }
-          ]
-        }).then(res => {
-=======
     const updateRefund = () => taxjarClient.updateRefund({
       'transaction_id': '321',
       'amount': 17,
       'shipping': 2.0,
+      'exemption_type': 'non_exempt',
       'line_items': [
         {
           'quantity': 1,
@@ -607,7 +379,6 @@
     if (isLiveTestRun) {
       it('updateRefund returns successful response in sandbox', () => (
         updateRefund().then(res => {
->>>>>>> d9c9e499
           assert.isOk(res.refund);
         })
       ));
