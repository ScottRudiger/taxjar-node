'use strict';

const nock = require('nock');

const TEST_API_HOST = 'https://mockapi.taxjar.com';

const LIST_ORDER_RES = {
  "orders": [
    "123",
    "456"
  ]
};

const SHOW_ORDER_RES = {
  "order": {
    "transaction_id": "123",
    "user_id": 10649,
    "transaction_date": "2015-05-14T00:00:00Z",
<<<<<<< HEAD
    "exemption_type": "non_exempt",
=======
    "provider": "api",
>>>>>>> 385cabb0
    "to_country": "US",
    "to_zip": "90002",
    "to_state": "CA",
    "to_city": "LOS ANGELES",
    "to_street": "123 Palm Grove Ln",
    "amount": "17.95",
    "shipping": "2.0",
    "sales_tax": "0.95",
    "line_items": [
      {
        "id": 1,
        "quantity": 1,
        "product_identifier": "12-34243-0",
        "description": "Heavy Widget",
        "unit_price": "15.0",
        "discount": "0.0",
        "sales_tax": "0.95"
      }
    ]
  }
};

const CREATE_ORDER_RES = SHOW_ORDER_RES;
const UPDATE_ORDER_RES = SHOW_ORDER_RES;
const DELETE_ORDER_RES = SHOW_ORDER_RES;

nock(TEST_API_HOST)
  .matchHeader('Authorization', /Bearer.*/)
  .get('/v2/transactions/orders')
  .query(true)
  .reply(200, LIST_ORDER_RES);

nock(TEST_API_HOST)
  .matchHeader('Authorization', /Bearer.*/)
  .get('/v2/transactions/orders/' + SHOW_ORDER_RES.order.transaction_id)
  .query(true)
  .reply(200, SHOW_ORDER_RES);

nock(TEST_API_HOST)
  .matchHeader('Authorization', /Bearer.*/)
  .matchHeader('content-type', 'application/json')
  .post('/v2/transactions/orders')
  .reply(200, CREATE_ORDER_RES);

nock(TEST_API_HOST)
  .matchHeader('Authorization', /Bearer.*/)
  .matchHeader('content-type', 'application/json')
  .put('/v2/transactions/orders/' + UPDATE_ORDER_RES.order.transaction_id)
  .reply(200, UPDATE_ORDER_RES);

nock(TEST_API_HOST)
  .matchHeader('Authorization', /Bearer.*/)
  .delete('/v2/transactions/orders/' + DELETE_ORDER_RES.order.transaction_id)
  .query(true)
  .reply(200, DELETE_ORDER_RES);

module.exports.LIST_ORDER_RES = LIST_ORDER_RES;
module.exports.SHOW_ORDER_RES = SHOW_ORDER_RES;
module.exports.CREATE_ORDER_RES = CREATE_ORDER_RES;
module.exports.UPDATE_ORDER_RES = UPDATE_ORDER_RES;
module.exports.DELETE_ORDER_RES = DELETE_ORDER_RES;<|MERGE_RESOLUTION|>--- conflicted
+++ resolved
@@ -16,11 +16,8 @@
     "transaction_id": "123",
     "user_id": 10649,
     "transaction_date": "2015-05-14T00:00:00Z",
-<<<<<<< HEAD
+    "provider": "api",
     "exemption_type": "non_exempt",
-=======
-    "provider": "api",
->>>>>>> 385cabb0
     "to_country": "US",
     "to_zip": "90002",
     "to_state": "CA",
